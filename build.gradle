plugins {
    id 'java'
    id 'checkstyle'
}

apply plugin: 'java'
group 'com.opendxl.streaming'

sourceCompatibility = 1.8

repositories {
    mavenCentral()
    maven {
        url "https://artifactory-lvs.corpzone.internalzone.com/artifactory/databus-local"
    }
}

dependencies {
    testCompile group: 'junit', name: 'junit', version: '4.12'
<<<<<<< HEAD
    testCompile group: 'com.github.stefanbirkner', name: 'system-rules', version: '1.19.0'
    compile group: 'net.sf.jopt-simple', name: 'jopt-simple', version: '5.0.4'
=======
    compile(group: 'org.apache.httpcomponents', name: 'httpclient', version: '4.5.5')
    compile(group: 'com.google.code.gson', name: 'gson', version: '2.6.2')
>>>>>>> 22b4f5c4
}

jar {
    manifest {
        attributes 'Main-Class': 'com.opendxl.streaming.cli.CommandLineInterface',
                   'Implementation-Title': project.name,
                   'Implementation-Version': project.version
        doFirst {
            from { configurations.runtime.collect { it.isDirectory() ? it : zipTree(it) } }
        }
    }
}


javadoc {
    source = sourceSets.main.allJava
    classpath = configurations.compile
}
// Make check style run before creating a jar
jar.dependsOn(checkstyleMain)<|MERGE_RESOLUTION|>--- conflicted
+++ resolved
@@ -17,13 +17,10 @@
 
 dependencies {
     testCompile group: 'junit', name: 'junit', version: '4.12'
-<<<<<<< HEAD
     testCompile group: 'com.github.stefanbirkner', name: 'system-rules', version: '1.19.0'
     compile group: 'net.sf.jopt-simple', name: 'jopt-simple', version: '5.0.4'
-=======
     compile(group: 'org.apache.httpcomponents', name: 'httpclient', version: '4.5.5')
     compile(group: 'com.google.code.gson', name: 'gson', version: '2.6.2')
->>>>>>> 22b4f5c4
 }
 
 jar {
